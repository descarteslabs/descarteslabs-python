--- conflicted
+++ resolved
@@ -1,20 +1,10 @@
-<<<<<<< HEAD
 import base64
+from io import BytesIO
 import json
-from descarteslabs.addons import FeatureArray
+
 from descarteslabs.addons import numpy as np
 from .service import Service
 from .places import Places
-=======
-from io import BytesIO
-import base64
-import json
-
-from .service import Service
-from .places import Places
-
-from descarteslabs.addons import numpy as np
->>>>>>> aff0a342
 
 
 class Raster(Service):
