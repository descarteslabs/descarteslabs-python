# Copyright 2017 Descartes Labs.
#
# Licensed under the Apache License, Version 2.0 (the "License");
# you may not use this file except in compliance with the License.
# You may obtain a copy of the License at
#
#     http://www.apache.org/licenses/LICENSE-2.0
#
# Unless required by applicable law or agreed to in writing, software
# distributed under the License is distributed on an "AS IS" BASIS,
# WITHOUT WARRANTIES OR CONDITIONS OF ANY KIND, either express or implied.
# See the License for the specific language governing permissions and
# limitations under the License.

import base64
import os
from io import BytesIO
import json
import warnings

from descarteslabs.addons import numpy as np
from descarteslabs.utilities import as_json_string
from .service import Service
from .places import Places
import six


class Raster(Service):
    """Raster"""
    TIMEOUT = (9.5, 300)

    def __init__(self, url=None, token=None):
        """The parent Service class implements authentication and exponential
        backoff/retry. Override the url parameter to use a different instance
        of the backing service.
        """
        if url is None:
            url = os.environ.get("DESCARTESLABS_RASTER_URL", "https://platform-services.descarteslabs.com/raster/v1")

        Service.__init__(self, url, token)

    def get_bands_by_key(self, key):
        """
        For a given source id, return the available bands.

        :param str key: A :class:`Metadata` identifiers.

        :return: A dictionary of band entries and their metadata.
        """
        r = self.session.get('%s/bands/key/%s' % (self.url, key), timeout=self.TIMEOUT)

        if r.status_code != 200:
            raise RuntimeError("%s: %s" % (r.status_code, r.text))

        return r.json()

    def get_bands_by_constellation(self, const):
        """
        For a given constellation id, return the available bands.

        :param str const: A constellation name/abbreviation.

        :return: A dictionary of band entries and their metadata.
        """
        r = self.session.get('%s/bands/constellation/%s' % (self.url, const),
                             timeout=self.TIMEOUT)

        if r.status_code != 200:
            raise RuntimeError("%s: %s" % (r.status_code, r.text))

        return r.json()

    def dltiles_from_shape(self, resolution, tilesize, pad, shape):
        """
        Return a feature collection of DLTile GeoJSONs that intersect
        a GeoJSON Geometry `shape`.

        :param float resolution: Resolution of DLTile
        :param int tilesize: Number of valid pixels per DLTile
        :param int pad: Number of ghost pixels per DLTile (overlap among tiles)
        :param str shape: A GeoJSON geometry specifying a shape over
            which to intersect DLTiles.

        :return: GeoJSON FeatureCollection of intersecting DLTile geometries.

        Example::

            >>> import descarteslabs as dl
            >>> from pprint import pprint
            >>> iowa = dl.places.shape("north-america_united-states_iowa")
            >>> tiles = dl.raster.dltiles_from_shape(30.0, 2048, 16, iowa)
            >>> pprint(tiles['features'][0])
            {'geometry': {'coordinates': [[[-96.81264975325391, 41.04520331997488],
                                           [-96.07101667769165, 41.02873098011615],
                                           [-96.04576296033328, 41.590072611375206],
                                           [-96.79377566762062, 41.606871549447824],
                                           [-96.81264975325391, 41.04520331997488]]],
                          'type': 'Polygon'},
             'properties': {'cs_code': 'EPSG:32614',
                            'key': '2048:16:30.0:14:3:74',
                            'outputBounds': [683840.0, 4546080.0, 746240.0, 4608480.0],
                            'pad': 16,
                            'resolution': 30.0,
                            'ti': 3,
                            'tilesize': 2048,
                            'tj': 74,
                            'zone': 14},
             'type': 'Feature'}

        """

        shape = as_json_string(shape)
        params = {
            'resolution': resolution,
            'tilesize': tilesize,
            'pad': pad,
            'shape': shape,
        }

        r = self.session.post('%s/dlkeys/from_shape' % (self.url),
                              json=params, timeout=self.TIMEOUT)

        if r.status_code != 200:
            raise RuntimeError("%s: %s" % (r.status_code, r.text))

        return r.json()

    def dltile_from_latlon(self, lat, lon, resolution, tilesize, pad):
        """
        Return a DLTile GeoJSON Feature that covers a latitude/longitude

        :param float lat: Requested latitude
        :param float lon: Requested longitude
        :param float resolution: Resolution of DLTile
        :param int tilesize: Number of valid pixels per DLTile
        :param int pad: Number of ghost pixels per DLTile (overlap among tiles)

        :return: A DLTile GeoJSON Feature

        Example::

            >>> import descarteslabs as dl
            >>> from pprint import pprint
            >>> pprint(dl.raster.dltile_from_latlon(45, 60, 15.0, 1024, 16))
            {'geometry': {'coordinates': [[[59.88428127486957, 44.89851158838881],
                                           [60.084634558186266, 44.903806716073376],
                                           [60.07740397456606, 45.04621255053833],
                                           [59.87655568676388, 45.04089121582091],
                                           [59.88428127486957, 44.89851158838881]]],
                          'type': 'Polygon'},
            'properties': {'cs_code': 'EPSG:32641',
                           'key': '1024:16:15.0:41:-16:324',
                           'outputBounds': [254000.0, 4976400.0, 269840.0, 4992240.0],
                           'pad': 16,
                           'resolution': 15.0,
                           'ti': -16,
                           'tilesize': 1024,
                           'tj': 324,
                           'zone': 41},
            'type': 'Feature'}
        """
        params = {
            'resolution': resolution,
            'tilesize': tilesize,
            'pad': pad,
        }

        r = self.session.get('%s/dlkeys/from_latlon/%f/%f' % (self.url, lat, lon),
                             params=params, timeout=self.TIMEOUT)

        return r.json()

    def dltile(self, key):
        """
        Given a DLTile key, return a DLTile GeoJSON Feature

        :param str key: A DLTile key that identifies a DLTile

        :return: A DLTile GeoJSON Feature

        Example::

            >>> import descarteslabs as dl
            >>> from pprint import pprint
            >>> pprint(dl.raster.dltile("1024:16:15.0:41:-16:324"))
            {'geometry': {'coordinates': [[[59.88428127486957, 44.89851158838881],
                                           [60.084634558186266, 44.903806716073376],
                                           [60.07740397456606, 45.04621255053833],
                                           [59.87655568676388, 45.04089121582091],
                                           [59.88428127486957, 44.89851158838881]]],
                          'type': 'Polygon'},
             'properties': {'cs_code': 'EPSG:32641',
                            'key': '1024:16:15.0:41:-16:324',
                            'outputBounds': [254000.0, 4976400.0, 269840.0, 4992240.0],
                            'pad': 16,
                            'resolution': 15.0,
                            'ti': -16,
                            'tilesize': 1024,
                            'tj': 324,
                            'zone': 41},
             'type': 'Feature'}
        """

        r = self.session.get('%s/dlkeys/%s' % (self.url, key), timeout=self.TIMEOUT)

        return r.json()

    def dlkeys_from_shape(self, resolution, tilesize, pad, shape):
        """
        Deprecated. See dltiles_from_shape
        """
        warnings.warn("dlkey methods have been renamed to dltile",
                      DeprecationWarning, stacklevel=2)
        return self.dltiles_from_shape(resolution, tilesize, pad, shape)

    def dlkey_from_latlon(self, lat, lon, resolution, tilesize, pad):
        """
        Deprecated. See dltile_from_latlon
        """
        warnings.warn("dlkey methods have been renamed to dltile",
                      DeprecationWarning, stacklevel=2)
        return self.dltile_from_latlon(lat, lon, resolution, tilesize, pad)

    def dlkey(self, key):
        """
        Deprecated. See dltile
        """
        warnings.warn("dlkey methods have been renamed to dltile",
                      DeprecationWarning, stacklevel=2)
        return self.dltile(key)

    def raster(
            self,
            inputs,
            bands=None,
            scales=None,
            data_type=None,
            output_format='GTiff',
            srs=None,
            dimensions=None,
            resolution=None,
            bounds=None,
            bounds_srs=None,
            cutline=None,
            place=None,
            align_pixels=False,
            resampler=None,
<<<<<<< HEAD
            dltile=None,
=======
            save=False,
            outfile_basename=None,
>>>>>>> 2b039cfe
    ):
        """Given a list of :class:`Metadata <descarteslabs.services.Metadata>` identifiers,
        retrieve a translated and warped mosaic.

        :param inputs: List of :class:`Metadata` identifiers.
        :param bands: List of requested bands.
        :param scales: List of tuples specifying the scaling to be applied to each band.
            If no scaling is desired for a band, use ``None`` where appropriate. If a
            tuple contains four elements, the last two will be used as the output range.
            For example, ``(0, 10000, 0, 128)`` would scale the source values 0-10000 to
            be returned as 0-128 in the output.
        :param str output_format: Output format (`GTiff`, `PNG`, ...).
        :param str data_type: Output data type (`Byte`, `UInt8`, `UInt16`, `Float32`, etc).
        :param str srs: Output spatial reference system definition understood by GDAL.
        :param float resolution: Desired resolution in output SRS units. Incompatible with
            `dimensions`
        :param tuple dimensions: Desired output (width, height) in pixels. Incompatible with
            `resolution`
        :param str cutline: A GeoJSON feature or geometry to be used as a cutline.
        :param str place: A slug identifier to be used as a cutline.
        :param tuple bounds: ``(min_x, min_y, max_x, max_y)`` in target SRS.
        :param str bounds_srs: Override the coordinate system in which bounds are expressed.
        :param bool align_pixels: Align pixels to the target coordinate system.
        :param str resampler: Resampling algorithm to be used during warping (``near``,
            ``bilinear``, ``cubic``, ``cubicsplice``, ``lanczos``, ``average``, ``mode``,
            ``max``, ``min``, ``med``, ``q1``, ``q3``).
<<<<<<< HEAD
        :param str dltile: a dltile key used to specify the resolution, bounds, and srs.
=======
        :param bool save: Write resulting files to disk. Default: False
        :param str outfile_basename: If 'save' is True, override default filename using
            this string as a base.
>>>>>>> 2b039cfe
        """
        cutline = as_json_string(cutline)

        if place:
            places = Places()
            places.auth = self.auth
            shape = places.shape(place, geom='low')
            cutline = json.dumps(shape['geometry'])

        params = {
            'keys': inputs,
            'bands': bands,
            'scales': scales,
            'ot': data_type,
            'of': output_format,
            'srs': srs,
            'resolution': resolution,
            'shape': cutline,
            'outputBounds': bounds,
            'outputBoundsSRS': bounds_srs,
            'outsize': dimensions,
            'targetAlignedPixels': align_pixels,
            'resampleAlg': resampler,
        }

        if dltile is not None:
            if isinstance(dltile, dict):
                params['dltile'] = dltile['properties']['key']
            else:
                params['dltile'] = dltile

        r = self.session.post('%s/raster' % (self.url), json=params, timeout=self.TIMEOUT)

        if r.status_code != 200:
            raise RuntimeError("%s: %s" % (r.status_code, r.text))

        json_resp = r.json()
        # Decode base64
        for k in list(json_resp['files'].keys()):
            if outfile_basename:
                outfilename = "{}.{}".format(
                    outfile_basename,
                    ".".join(os.path.basename(k).split(".")[1:])
                )
            else:
                outfilename = k
            json_resp['files'][outfilename] = base64.b64decode(
                json_resp['files'].pop(k)
            )

        if save:
            for filename, data in six.iteritems(json_resp['files']):
                with open(filename, "wb") as f:
                    f.write(data)

        return json_resp

    def ndarray(
            self,
            inputs,
            bands=None,
            scales=None,
            data_type=None,
            srs=None,
            resolution=None,
            dimensions=None,
            cutline=None,
            place=None,
            bounds=None,
            bounds_srs=None,
            align_pixels=False,
            resampler=None,
            order='image',
            dltile=None,
    ):
        """Retrieve a raster as a NumPy array.

        :param inputs: List of :class:`Metadata` identifiers.
        :param bands: List of requested bands.
        :param scales: List of tuples specifying the scaling to be applied to each band.
            If no scaling is desired for a band, use ``None`` where appropriate. If a
            tuple contains four elements, the last two will be used as the output range.
            For example, ``(0, 10000, 0, 128)`` would scale the source values 0-10000 to
            be returned as 0-128 in the output.
        :param str data_type: Output data type (`Byte`, `UInt8`, `UInt16`, `Float32`, etc).
        :param str srs: Output spatial reference system definition understood by GDAL.
        :param float resolution: Desired resolution in output SRS units. Incompatible with
            `dimensions`
        :param tuple dimensions: Desired output (width, height) in pixels. Incompatible with
            `resolution`
        :param str cutline: A GeoJSON feature or geometry to be used as a cutline.
        :param str place: A slug identifier to be used as a cutline.
        :param tuple bounds: ``(min_x, min_y, max_x, max_y)`` in target SRS.
        :param str bounds_srs: Override the coordinate system in which bounds are expressed.
        :param bool align_pixels: Align pixels to the target coordinate system.
        :param str resampler: Resampling algorithm to be used during warping (``near``,
            ``bilinear``, ``cubic``, ``cubicsplice``, ``lanczos``, ``average``, ``mode``,
            ``max``, ``min``, ``med``, ``q1``, ``q3``).
        :param str order: Order of the returned array. `image` returns arrays as
            ``(row, column, band)`` while `gdal` returns arrays as ``(band, row, column)``.
        :param str dltile: a dltile key used to specify the resolution, bounds, and srs.

        """
        cutline = as_json_string(cutline)

        if place is not None:
            places = Places()
            places.auth = self.auth
            shape = places.shape(place, geom='low')
            cutline = json.dumps(shape['geometry'])

        params = {
            'keys': inputs,
            'bands': bands,
            'scales': scales,
            'ot': data_type,
            'srs': srs,
            'resolution': resolution,
            'shape': cutline,
            'outputBounds': bounds,
            'outputBoundsSRS': bounds_srs,
            'outsize': dimensions,
            'targetAlignedPixels': align_pixels,
            'resampleAlg': resampler,
        }

        if dltile is not None:
            if isinstance(dltile, dict):
                params['dltile'] = dltile['properties']['key']
            else:
                params['dltile'] = dltile

        r = self.session.post('%s/npz' % (self.url), json=params, timeout=self.TIMEOUT)

        io = BytesIO(r.content)
        npz = np.load(io)
        array = npz['data']
        metadata = json.loads(npz['metadata'].tostring().decode('utf-8'))

        if len(array.shape) > 2:
            if order == 'image':
                return array.transpose((1, 2, 0)), metadata
            elif order == 'gdal':
                return array, metadata
        else:
            return array, metadata<|MERGE_RESOLUTION|>--- conflicted
+++ resolved
@@ -245,12 +245,9 @@
             place=None,
             align_pixels=False,
             resampler=None,
-<<<<<<< HEAD
             dltile=None,
-=======
             save=False,
             outfile_basename=None,
->>>>>>> 2b039cfe
     ):
         """Given a list of :class:`Metadata <descarteslabs.services.Metadata>` identifiers,
         retrieve a translated and warped mosaic.
@@ -277,13 +274,10 @@
         :param str resampler: Resampling algorithm to be used during warping (``near``,
             ``bilinear``, ``cubic``, ``cubicsplice``, ``lanczos``, ``average``, ``mode``,
             ``max``, ``min``, ``med``, ``q1``, ``q3``).
-<<<<<<< HEAD
         :param str dltile: a dltile key used to specify the resolution, bounds, and srs.
-=======
         :param bool save: Write resulting files to disk. Default: False
         :param str outfile_basename: If 'save' is True, override default filename using
             this string as a base.
->>>>>>> 2b039cfe
         """
         cutline = as_json_string(cutline)
 
