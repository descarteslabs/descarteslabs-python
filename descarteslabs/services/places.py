# Copyright 2017 Descartes Labs.
#
# Licensed under the Apache License, Version 2.0 (the "License");
# you may not use this file except in compliance with the License.
# You may obtain a copy of the License at
#
#     http://www.apache.org/licenses/LICENSE-2.0
#
# Unless required by applicable law or agreed to in writing, software
# distributed under the License is distributed on an "AS IS" BASIS,
# WITHOUT WARRANTIES OR CONDITIONS OF ANY KIND, either express or implied.
# See the License for the specific language governing permissions and
# limitations under the License.

import operator
import os
from functools import partial
from cachetools import TTLCache, cachedmethod
from cachetools.keys import hashkey
from .service import Service
from six import string_types
import descarteslabs


class Places(Service):
<<<<<<< HEAD
    TIMEOUT = (9.5, 120)
    """Places and statistics service"""
=======
    TIMEOUT = (9.5, 360)
    """Places and statistics service https://iam.descarteslabs.com/service/waldo"""
>>>>>>> b5f66b0d

    def __init__(self, url=None, token=None, auth=descarteslabs.descartes_auth, maxsize=10, ttl=600):
        """The parent Service class implements authentication and exponential
        backoff/retry. Override the url parameter to use a different instance
        of the backing service.
        """
        if url is None:
            url = os.environ.get("DESCARTESLABS_PLACES_URL", "https://platform-services.descarteslabs.com/waldo/v1")

        Service.__init__(self, url, token, auth)
        self.cache = TTLCache(maxsize, ttl)

    def placetypes(self):
        """Get a list of place types.

        Example::
            >>> import descarteslabs as dl
            >>> dl.places.placetypes()
            ['continent', 'country', 'dependency', 'macroregion', 'region',
                'district', 'mesoregion', 'microregion', 'county', 'locality']
        """
        r = self.session.get('/placetypes')
        return r.json()

    def random(self, geom='low', placetype=None):
        """Get a random location

        geom: string
            Resolution for the shape [low (default), medium, high]

        return: geojson
        """
        params = {}

        if geom:
            params['geom'] = geom

        if placetype:
            params['placetype'] = placetype

        r = self.session.get('%s/random' % self.url, params=params)

        if r.status_code != 200:
            raise RuntimeError("%s: %s" % (r.status_code, r.text))

        return r.json()

    @cachedmethod(operator.attrgetter('cache'), key=partial(hashkey, 'find'))
    def find(self, path, **kwargs):
        """Find candidate slugs based on full or partial path.

        :param str path: Candidate underscore-separated slug.
        :param placetype: Optional place type for filtering.

        Example::

            >>> import descarteslabs as dl
            >>> from pprint import pprint
            >>> results = dl.places.find('morocco')
            >>> _ = results[0].pop('bbox')
            >>> pprint(results)
            [{'id': 85632693,
              'name': 'Morocco',
              'path': 'continent:africa_country:morocco',
              'placetype': 'country',
              'slug': 'africa_morocco'}]
        """
        r = self.session.get('/find/%s' % path, params=kwargs)
        return r.json()

    def search(self, q, country=None, region=None, placetype=None):
        """Search for shapes

        :param q: A query string.
        :param str country: Restrict search to a specific country
        :param str region: Restrict search to a specific region
        :param str placetype: Restrict search to a specific placetype

        :return: list of candidates

        Example::
            >>> import descarteslabs as dl
            >>> from pprint import pprint
            >>> results = dl.places.search('texas')
            >>> pprint(results[0])
            {'bbox': [-106.645584, 25.837395, -93.508039, 36.50035],
             'id': 85688753,
             'name': 'Texas',
             'placetype': 'region',
             'slug': 'north-america_united-states_texas'}
        """
        params = {}

        if q:
            params['q'] = q

        if country:
            params['country'] = country

        if region:
            params['region'] = region

        if placetype:
            params['placetype'] = placetype

        r = self.session.get('/search', params=params, timeout=self.TIMEOUT)

        return r.json()

    @cachedmethod(operator.attrgetter('cache'), key=partial(hashkey, 'shape'))
    def shape(self, slug, output='geojson', geom='low'):
        """Get the geometry for a specific slug

        :param slug: Slug identifier.
        :param str output: Desired geometry format (`GeoJSON`).
        :param str geom: Desired resolution for the geometry (`low`, `medium`, `high`).

        :return: GeoJSON ``Feature``

        Example::
            >>> import descarteslabs as dl
            >>> from pprint import pprint
            >>> kansas = dl.places.shape('north-america_united-states_kansas')
            >>> kansas['bbox']
            [-102.051744, 36.993016, -94.588658, 40.003078]

            >>> kansas['geometry']['type']
            'Polygon'

            >>> pprint(kansas['properties'])
            {'name': 'Kansas',
             'parent_id': 85633793,
             'path': 'continent:north-america_country:united-states_region:kansas',
             'placetype': 'region',
             'slug': 'north-america_united-states_kansas'}

        """
        r = self.session.get('/shape/%s.%s' % (slug, output), params={'geom': geom})
        return r.json()

    @cachedmethod(operator.attrgetter('cache'), key=partial(hashkey, 'prefix'))
    def prefix(self, slug, output='geojson', placetype=None, geom='low'):
        """Get all the places that start with a prefix

        :param str slug: Slug identifier.
        :param str output: Desired geometry format (`GeoJSON`, `TopoJSON`).
        :param str placetype: Restrict results to a particular place type.
        :param str geom: Desired resolution for the geometry (`low`, `medium`, `high`).

        :return: GeoJSON or TopoJSON ``FeatureCollection``

        Example::
            >>> import descarteslabs as dl
            >>> il_counties = dl.places.prefix('north-america_united-states_illinois', placetype='county')
            >>> len(il_counties['features'])
            102

        """
        params = {}
        if placetype:
            params['placetype'] = placetype
        params['geom'] = geom
        r = self.session.get('/prefix/%s.%s' % (slug, output), params=params)

        return r.json()

    def sources(self):
        """Get a list of sources
        """
        r = self.session.get('/sources', timeout=self.TIMEOUT)

        return r.json()

    def categories(self):
        """Get a list of categories
        """
        r = self.session.get('/categories', timeout=self.TIMEOUT)

        return r.json()

    def metrics(self):
        """Get a list of metrics
        """
        r = self.session.get('/metrics', timeout=self.TIMEOUT)

        return r.json()

    def data(self, slug, source=None, category=None, metric=None, date=None, placetype='county'):
        """Get all values for a prefix search and point in time

        :param str slug: Slug identifier (or shape id).
        :param str source: Source
        :param str category: Category
        :param str metric: Metric
        :param str date: Date
        :param str placetype: Restrict results to a particular place type.

        """
        params = {}

        if source:
            params['source'] = source

        if category:
            params['category'] = category

        if metric:
            params['metric'] = metric

        if date:
            params['date'] = date

        if placetype:
            params['placetype'] = placetype

        r = self.session.get('/data/%s' % (slug),
                             params=params, timeout=self.TIMEOUT)

        return r.json()

    def statistics(self, slug, source=None, category=None, metric=None):
        """Get a time series for a specific place

        :param str slug: Slug identifier (or shape id).
        :param str slug: Slug identifier (or shape id).
        :param str source: Source
        :param str category: Category
        :param str metric: Metric

        """
        params = {}

        if source:
            params['source'] = source

        if category:
            params['category'] = category

        if metric:
            params['metric'] = metric

        r = self.session.get('/statistics/%s' % (slug),
                             params=params, timeout=self.TIMEOUT)

        return r.json()

    def value(self, slug, source=None, category=None, metric=None, date=None):
        """Get point values for a specific place

        :param str slug: Slug identifier (or shape id).
        :param list(str) source: Source(s)
        :param list(str) category: Category(s)
        :param list(str) metric: Metric(s)
        :param str date: Date
        """
        params = {}

        if source:

            if isinstance(source, string_types):
                source = [source]

            params['source'] = source

        if category:

            if isinstance(category, string_types):
                category = [category]

            params['category'] = category

        if metric:

            if isinstance(metric, string_types):
                metric = [metric]

            params['metric'] = metric

        if date:
            params['date'] = date

        r = self.session.get('/value/%s' % (slug),
                             params=params, timeout=self.TIMEOUT)

        return r.json()<|MERGE_RESOLUTION|>--- conflicted
+++ resolved
@@ -23,13 +23,8 @@
 
 
 class Places(Service):
-<<<<<<< HEAD
-    TIMEOUT = (9.5, 120)
+    TIMEOUT = (9.5, 360)
     """Places and statistics service"""
-=======
-    TIMEOUT = (9.5, 360)
-    """Places and statistics service https://iam.descarteslabs.com/service/waldo"""
->>>>>>> b5f66b0d
 
     def __init__(self, url=None, token=None, auth=descarteslabs.descartes_auth, maxsize=10, ttl=600):
         """The parent Service class implements authentication and exponential
